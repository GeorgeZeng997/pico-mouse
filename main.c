--- conflicted
+++ resolved
@@ -381,7 +381,6 @@
     mouse_cmd.has_data = false;
   }
   else{
-<<<<<<< HEAD
     // 检查是否在CDC命令阻塞期间（500ms内不处理摇杆）
     uint32_t current_time = board_millis();
     if (current_time - cdc_command_time < CDC_BLOCK_TIMEOUT) {
@@ -423,24 +422,6 @@
         mouse_y = joystick_y / (current_divisor * 4);  // Y轴灵敏度降低
     } else {
         mouse_y = joystick_y / current_divisor;  // 其他等级Y轴与X轴相同
-=======
-    int8_t x = 0, y = 0;
-    if(accelChanged[0] > 5000)
-    {
-      x = -10 - (accelChanged[0] / 200 - 25);
-    }
-    else if(accelChanged[0] < -5000)
-    {
-      x = 10 + (abs(accelChanged[0]) / 200 - 25);
-    }
-    if(accelChanged[1] > 5000)
-    {
-      y = 10 + (accelChanged[1] / 200 - 25);
-    }
-    else if(accelChanged[1] < -5000)
-    {
-      y = -10 - (abs(accelChanged[1]) / 200 - 25);
->>>>>>> 2b34f55f
     }
     
     // 如果有移动，发送鼠标报告（灵敏度调节时不发送按键）
